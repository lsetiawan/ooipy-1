--- conflicted
+++ resolved
@@ -342,16 +342,9 @@
                                if f['type'] == 'file'
                                and f['name'].endswith('.mseed')])
     except Exception as e:
-<<<<<<< HEAD
-        if isinstance(e, aiohttp.client_exceptions.ClientResponseError):
-            if verbose:
-                print('Client response: No Data Available for Specified Time')
-            return None
-=======
         if verbose:
             print('Client response: ', e)
         return None
->>>>>>> 3ad21e7c
 
     if not data_url_list:
         if verbose:
